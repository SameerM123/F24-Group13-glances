name: glances
<<<<<<< HEAD
version: '4.1.0+beta01'  ## '4.0.0'
=======
version: '4.0.0'
>>>>>>> 4a4ca765

summary: Glances an Eye on your system. A top/htop alternative.
description: |
  Glances is a cross-platform monitoring tool which aims to present
  a maximum of information in a minimum of space through a curses or
  Web based interface. It can adapt dynamically the displayed information
  depending on the user interface size.

base: core22
grade: stable
confinement: strict

apps:
  glances:
    command: bin/glances
    plugs:  # https://snapcraft.io/docs/supported-interfaces
      - network
      - system-observe
      - mount-observe
      - hardware-observe
      - log-observe
      - network-observe
      - physical-memory-observe
      - upower-observe
      - home
      - network-bind
      - uio
      - raw-volume
      - removable-media
      - power-control
      - process-control
    environment:
      LANG: C.UTF-8
      LC_ALL: C.UTF-8

plugs:
  home-glances-config:
    interface: personal-files
    read:
      - $HOME/.config/glances/glances.conf
  etc-glances-config:
    interface: system-files
    read:
      - /etc/glances/glances.conf

parts:
  glances:
    plugin: python
    source: https://github.com/nicolargo/glances.git
    source-branch: master
    python-requirements:
      - requirements.txt
      - webui-requirements.txt<|MERGE_RESOLUTION|>--- conflicted
+++ resolved
@@ -1,9 +1,5 @@
 name: glances
-<<<<<<< HEAD
 version: '4.1.0+beta01'  ## '4.0.0'
-=======
-version: '4.0.0'
->>>>>>> 4a4ca765
 
 summary: Glances an Eye on your system. A top/htop alternative.
 description: |
@@ -13,7 +9,7 @@
   depending on the user interface size.
 
 base: core22
-grade: stable
+grade: devel
 confinement: strict
 
 apps:
@@ -53,7 +49,7 @@
   glances:
     plugin: python
     source: https://github.com/nicolargo/glances.git
-    source-branch: master
+    source-branch: devel
     python-requirements:
       - requirements.txt
       - webui-requirements.txt