#!/usr/bin/env python
# -*- coding: utf-8 -*-
#
# Glances - An eye on your system
#
# Copyright (C) 2019 Nicolargo <nicolas@nicolargo.com>
#
# Glances is free software; you can redistribute it and/or modify
# it under the terms of the GNU Lesser General Public License as published by
# the Free Software Foundation, either version 3 of the License, or
# (at your option) any later version.
#
# Glances is distributed in the hope that it will be useful,
# but WITHOUT ANY WARRANTY; without even the implied warranty of
# MERCHANTABILITY or FITNESS FOR A PARTICULAR PURPOSE. See the
# GNU Lesser General Public License for more details.
#
# You should have received a copy of the GNU Lesser General Public License
# along with this program. If not, see <http://www.gnu.org/licenses/>.

"""Glances unitary tests suite for the XML-RPC API."""

import os
import json
import shlex
import subprocess
import time
import unittest
import sys

# Check Python version
if sys.version_info < (3, 4):
    print('Glances requires at least Python 3.4 to run.')
    sys.exit(1)

from glances import __version__
from glances.globals import ServerProxy

SERVER_PORT = 61234
URL = "http://localhost:%s" % SERVER_PORT
pid = None

# Init the XML-RPC client
client = ServerProxy(URL)

# Unitest class
# ==============
print('XML-RPC API unitary tests for Glances %s' % __version__)


class TestGlances(unittest.TestCase):
    """Test Glances class."""

    def setUp(self):
        """The function is called *every time* before test_*."""
        print('\n' + '=' * 78)

    def test_000_start_server(self):
        """Start the Glances Web Server."""
        global pid

        print('INFO: [TEST_000] Start the Glances Web Server')
<<<<<<< HEAD
        if os.path.isfile('./venv/bin/python'):
            cmdline = "./venv/bin/python"
        else:
            cmdline = "python"
        cmdline += " -m glances -s -p %s" % SERVER_PORT
=======
        cmdline = "python -m glances -B localhost -s -p %s" % SERVER_PORT
>>>>>>> ae0e01c7
        print("Run the Glances Server on port %s" % SERVER_PORT)
        args = shlex.split(cmdline)
        pid = subprocess.Popen(args)
        print("Please wait...")
        time.sleep(1)

        self.assertTrue(pid is not None)

    def test_001_all(self):
        """All."""
        method = "getAll()"
        print('INFO: [TEST_001] Connection test')
        print("XML-RPC request: %s" % method)
        req = json.loads(client.getAll())

        self.assertIsInstance(req, dict)

    def test_002_pluginslist(self):
        """Plugins list."""
        method = "getAllPlugins()"
        print('INFO: [TEST_002] Get plugins list')
        print("XML-RPC request: %s" % method)
        req = json.loads(client.getAllPlugins())

        self.assertIsInstance(req, list)

    def test_003_system(self):
        """System."""
        method = "getSystem()"
        print('INFO: [TEST_003] Method: %s' % method)
        req = json.loads(client.getSystem())

        self.assertIsInstance(req, dict)

    def test_004_cpu(self):
        """CPU."""
        method = "getCpu(), getPerCpu(), getLoad() and getCore()"
        print('INFO: [TEST_004] Method: %s' % method)

        req = json.loads(client.getCpu())
        self.assertIsInstance(req, dict)

        req = json.loads(client.getPerCpu())
        self.assertIsInstance(req, list)

        req = json.loads(client.getLoad())
        self.assertIsInstance(req, dict)

        req = json.loads(client.getCore())
        self.assertIsInstance(req, dict)

    def test_005_mem(self):
        """MEM."""
        method = "getMem() and getMemSwap()"
        print('INFO: [TEST_005] Method: %s' % method)

        req = json.loads(client.getMem())
        self.assertIsInstance(req, dict)

        req = json.loads(client.getMemSwap())
        self.assertIsInstance(req, dict)

    def test_006_net(self):
        """NETWORK."""
        method = "getNetwork()"
        print('INFO: [TEST_006] Method: %s' % method)

        req = json.loads(client.getNetwork())
        self.assertIsInstance(req, list)

    def test_007_disk(self):
        """DISK."""
        method = "getFs(), getFolders() and getDiskIO()"
        print('INFO: [TEST_007] Method: %s' % method)

        req = json.loads(client.getFs())
        self.assertIsInstance(req, list)

        req = json.loads(client.getFolders())
        self.assertIsInstance(req, list)

        req = json.loads(client.getDiskIO())
        self.assertIsInstance(req, list)

    def test_008_sensors(self):
        """SENSORS."""
        method = "getSensors()"
        print('INFO: [TEST_008] Method: %s' % method)

        req = json.loads(client.getSensors())
        self.assertIsInstance(req, list)

    def test_009_process(self):
        """PROCESS."""
        method = "getProcessCount() and getProcessList()"
        print('INFO: [TEST_009] Method: %s' % method)

        req = json.loads(client.getProcessCount())
        self.assertIsInstance(req, dict)

        req = json.loads(client.getProcessList())
        self.assertIsInstance(req, list)

    def test_010_all_limits(self):
        """All limits."""
        method = "getAllLimits()"
        print('INFO: [TEST_010] Method: %s' % method)

        req = json.loads(client.getAllLimits())
        self.assertIsInstance(req, dict)
        self.assertIsInstance(req['cpu'], dict)

    def test_011_all_views(self):
        """All views."""
        method = "getAllViews()"
        print('INFO: [TEST_011] Method: %s' % method)

        req = json.loads(client.getAllViews())
        self.assertIsInstance(req, dict)
        self.assertIsInstance(req['cpu'], dict)

    def test_012_irq(self):
        """IRQS"""
        method = "getIrqs()"
        print('INFO: [TEST_012] Method: %s' % method)
        req = json.loads(client.getIrq())
        self.assertIsInstance(req, list)

    def test_013_plugin_views(self):
        """Plugin views."""
        method = "getViewsCpu()"
        print('INFO: [TEST_013] Method: %s' % method)

        req = json.loads(client.getViewsCpu())
        self.assertIsInstance(req, dict)

    def test_999_stop_server(self):
        """Stop the Glances Web Server."""
        print('INFO: [TEST_999] Stop the Glances Server')

        print("Stop the Glances Server")
        pid.terminate()
        time.sleep(1)

        self.assertTrue(True)


if __name__ == '__main__':
    unittest.main()<|MERGE_RESOLUTION|>--- conflicted
+++ resolved
@@ -60,15 +60,11 @@
         global pid
 
         print('INFO: [TEST_000] Start the Glances Web Server')
-<<<<<<< HEAD
         if os.path.isfile('./venv/bin/python'):
             cmdline = "./venv/bin/python"
         else:
             cmdline = "python"
-        cmdline += " -m glances -s -p %s" % SERVER_PORT
-=======
-        cmdline = "python -m glances -B localhost -s -p %s" % SERVER_PORT
->>>>>>> ae0e01c7
+        cmdline += " -m glances -B localhost -s -p %s" % SERVER_PORT
         print("Run the Glances Server on port %s" % SERVER_PORT)
         args = shlex.split(cmdline)
         pid = subprocess.Popen(args)
