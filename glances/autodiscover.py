--- conflicted
+++ resolved
@@ -127,11 +127,7 @@
             self.servers.add_server(srv_name, new_server_ip, new_server_port)
             logger.info("New Glances server detected (%s from %s:%s)" % (srv_name, new_server_ip, new_server_port))
         else:
-<<<<<<< HEAD
             logger.warning("New Glances server detected, but failed to be get Zeroconf ServiceInfo ")
-=======
-            logger.warning("New Glances server detected, but Zeroconf info failed to be grabbed")
->>>>>>> 170d92ec
         return True
 
     def remove_service(self, zeroconf, srv_type, srv_name):
