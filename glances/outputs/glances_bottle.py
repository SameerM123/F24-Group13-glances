# -*- coding: utf-8 -*-
#
# This file is part of Glances.
#
# SPDX-FileCopyrightText: 2022 Nicolas Hennion <nicolas@nicolargo.com>
#
# SPDX-License-Identifier: LGPL-3.0-only
#

"""Web interface class."""

import os
import sys
import tempfile
from io import open
import webbrowser
import zlib
import socket

from glances.globals import json_dumps
from glances.compat import b
from glances.timer import Timer
from glances.logger import logger

try:
    from bottle import Bottle, static_file, abort, response, request, auth_basic, template, TEMPLATE_PATH
except ImportError:
    logger.critical('Bottle module not found. Glances cannot start in web server mode.')
    sys.exit(2)


def compress(func):
    """Compress result with deflate algorithm if the client ask for it."""

    def wrapper(*args, **kwargs):
        """Wrapper that take one function and return the compressed result."""
        ret = func(*args, **kwargs)
        logger.debug(
            'Receive {} {} request with header: {}'.format(
                request.method,
                request.url,
                ['{}: {}'.format(h, request.headers.get(h)) for h in request.headers.keys()],
            )
        )
        if 'deflate' in request.headers.get('Accept-Encoding', ''):
            response.headers['Content-Encoding'] = 'deflate'
            ret = deflate_compress(ret)
        else:
            response.headers['Content-Encoding'] = 'identity'
        return ret

    def deflate_compress(data, compress_level=6):
        """Compress given data using the DEFLATE algorithm"""
        # Init compression
        zobj = zlib.compressobj(
            compress_level, zlib.DEFLATED, zlib.MAX_WBITS, zlib.DEF_MEM_LEVEL, zlib.Z_DEFAULT_STRATEGY
        )

        # Return compressed object
        return zobj.compress(b(data)) + zobj.flush()

    return wrapper


class GlancesBottle(object):
    """This class manages the Bottle Web server."""

    API_VERSION = '3'

    def __init__(self, config=None, args=None):
        # Init config
        self.config = config

        # Init args
        self.args = args

        # Init stats
        # Will be updated within Bottle route
        self.stats = None

        # cached_time is the minimum time interval between stats updates
        # i.e. HTTP/RESTful calls will not retrieve updated info until the time
        # since last update is passed (will retrieve old cached info instead)
        self.timer = Timer(0)

        # Load configuration file
        self.load_config(config)

        # Set the bind URL
        self.bind_url = 'http://{}:{}/'.format(self.args.bind_address, self.args.port)

        # Init Bottle
        self._app = Bottle()
        # Enable CORS (issue #479)
        self._app.install(EnableCors())
        # Password
        if args.password != '':
            self._app.install(auth_basic(self.check_auth))
        # Define routes
        self._route()

        # Path where the statics files are stored
        self.STATIC_PATH = os.path.join(os.path.dirname(os.path.realpath(__file__)), 'static/public')

        # Paths for templates
        TEMPLATE_PATH.insert(0, os.path.join(os.path.dirname(os.path.realpath(__file__)), 'static/templates'))

    def load_config(self, config):
        """Load the outputs section of the configuration file."""
        # Limit the number of processes to display in the WebUI
        if config is not None and config.has_section('outputs'):
            logger.debug('Read number of processes to display in the WebUI')
            n = config.get_value('outputs', 'max_processes_display', default=None)
            logger.debug('Number of processes to display in the WebUI: {}'.format(n))

    def __update__(self):
        # Never update more than 1 time per cached_time
        if self.timer.finished():
            self.stats.update()
            self.timer = Timer(self.args.cached_time)

    def app(self):
        return self._app()

    def check_auth(self, username, password):
        """Check if a username/password combination is valid."""
        if username == self.args.username:
            from glances.password import GlancesPassword

<<<<<<< HEAD
            pwd = GlancesPassword(username=username, config=self.config)
            return pwd.check_password(self.args.password, pwd.sha256_hash(password))
=======
            pwd = GlancesPassword(username=username,
                                  config=self.config)
            return pwd.check_password(self.args.password,
                                      pwd.get_hash(password))
>>>>>>> 5e983434
        else:
            return False

    def _route(self):
        """Define route."""
        # REST API
        self._app.route('/api/%s/status' % self.API_VERSION, method="GET", callback=self._api_status)
        self._app.route('/api/%s/config' % self.API_VERSION, method="GET", callback=self._api_config)
        self._app.route('/api/%s/config/<item>' % self.API_VERSION, method="GET", callback=self._api_config_item)
        self._app.route('/api/%s/args' % self.API_VERSION, method="GET", callback=self._api_args)
        self._app.route('/api/%s/args/<item>' % self.API_VERSION, method="GET", callback=self._api_args_item)
        self._app.route('/api/%s/help' % self.API_VERSION, method="GET", callback=self._api_help)
        self._app.route('/api/%s/pluginslist' % self.API_VERSION, method="GET", callback=self._api_plugins)
        self._app.route('/api/%s/all' % self.API_VERSION, method="GET", callback=self._api_all)
        self._app.route('/api/%s/all/limits' % self.API_VERSION, method="GET", callback=self._api_all_limits)
        self._app.route('/api/%s/all/views' % self.API_VERSION, method="GET", callback=self._api_all_views)
        self._app.route('/api/%s/<plugin>' % self.API_VERSION, method="GET", callback=self._api)
        self._app.route('/api/%s/<plugin>/history' % self.API_VERSION, method="GET", callback=self._api_history)
        self._app.route(
            '/api/%s/<plugin>/history/<nb:int>' % self.API_VERSION, method="GET", callback=self._api_history
        )
        self._app.route('/api/%s/<plugin>/limits' % self.API_VERSION, method="GET", callback=self._api_limits)
        self._app.route('/api/%s/<plugin>/views' % self.API_VERSION, method="GET", callback=self._api_views)
        self._app.route('/api/%s/<plugin>/<item>' % self.API_VERSION, method="GET", callback=self._api_item)
        self._app.route(
            '/api/%s/<plugin>/<item>/history' % self.API_VERSION, method="GET", callback=self._api_item_history
        )
        self._app.route(
            '/api/%s/<plugin>/<item>/history/<nb:int>' % self.API_VERSION, method="GET", callback=self._api_item_history
        )
        self._app.route('/api/%s/<plugin>/<item>/<value>' % self.API_VERSION, method="GET", callback=self._api_value)
        self._app.route('/api/%s/<plugin>/<item>/<value:path>' % self.API_VERSION, method="GET", callback=self._api_value)
        bindmsg = 'Glances RESTful API Server started on {}api/{}/'.format(self.bind_url, self.API_VERSION)
        logger.info(bindmsg)

        # WEB UI
        if not self.args.disable_webui:
            self._app.route('/', method="GET", callback=self._index)
            self._app.route('/<refresh_time:int>', method=["GET"], callback=self._index)
            self._app.route('/<filepath:path>', method="GET", callback=self._resource)
            bindmsg = 'Glances Web User Interface started on {}'.format(self.bind_url)
        else:
            bindmsg = 'The WebUI is disable (--disable-webui)'

        logger.info(bindmsg)
        print(bindmsg)

    def start(self, stats):
        """Start the bottle."""
        # Init stats
        self.stats = stats

        # Init plugin list
        self.plugins_list = self.stats.getPluginsList()

        # Bind the Bottle TCP address/port
        if self.args.open_web_browser:
            # Implementation of the issue #946
            # Try to open the Glances Web UI in the default Web browser if:
            # 1) --open-web-browser option is used
            # 2) Glances standalone mode is running on Windows OS
            webbrowser.open(self.bind_url, new=2, autoraise=1)

        try:
            self._app.run(host=self.args.bind_address, port=self.args.port, quiet=not self.args.debug)
        except socket.error as e:
            logger.critical('Error: Can not ran Glances Web server ({})'.format(e))

    def end(self):
        """End the bottle."""

    def _index(self, refresh_time=None):
        """Bottle callback for index.html (/) file."""

        if refresh_time is None or refresh_time < 1:
            refresh_time = int(self.args.time)

        # Update the stat
        self.__update__()

        # Display
        return template("index.html", refresh_time=refresh_time)

    def _resource(self, filepath):
        """Bottle callback for resources files."""
        # Return the static file
        return static_file(filepath, root=self.STATIC_PATH)

    @compress
    def _api_status(self):
        """Glances API RESTful implementation.

        Return a 200 status code.
        This entry point should be used to check the API health.

        See related issue:  Web server health check endpoint #1988
        """
        response.status = 200

        return None

    @compress
    def _api_help(self):
        """Glances API RESTful implementation.

        Return the help data or 404 error.
        """
        response.content_type = 'application/json; charset=utf-8'

        # Update the stat
        view_data = self.stats.get_plugin("help").get_view_data()
        try:
            plist = json_dumps(view_data)
        except Exception as e:
            abort(404, "Cannot get help view data (%s)" % str(e))
        return plist

    @compress
    def _api_plugins(self):
        """Glances API RESTFul implementation.

        @api {get} /api/%s/pluginslist Get plugins list
        @apiVersion 2.0
        @apiName pluginslist
        @apiGroup plugin

        @apiSuccess {String[]} Plugins list.

        @apiSuccessExample Success-Response:
            HTTP/1.1 200 OK
            [
               "load",
               "help",
               "ip",
               "memswap",
               "processlist",
               ...
            ]

         @apiError Cannot get plugin list.

         @apiErrorExample Error-Response:
            HTTP/1.1 404 Not Found
        """
        response.content_type = 'application/json; charset=utf-8'

        # Update the stat
        self.__update__()

        try:
            plist = json_dumps(self.plugins_list)
        except Exception as e:
            abort(404, "Cannot get plugin list (%s)" % str(e))
        return plist

    @compress
    def _api_all(self):
        """Glances API RESTful implementation.

        Return the JSON representation of all the plugins
        HTTP/200 if OK
        HTTP/400 if plugin is not found
        HTTP/404 if others error
        """
        response.content_type = 'application/json; charset=utf-8'

        if self.args.debug:
            fname = os.path.join(tempfile.gettempdir(), 'glances-debug.json')
            try:
                with open(fname) as f:
                    return f.read()
            except IOError:
                logger.debug("Debug file (%s) not found" % fname)

        # Update the stat
        self.__update__()

        try:
            # Get the JSON value of the stat ID
            statval = json_dumps(self.stats.getAllAsDict())
        except Exception as e:
            abort(404, "Cannot get stats (%s)" % str(e))

        return statval

    @compress
    def _api_all_limits(self):
        """Glances API RESTful implementation.

        Return the JSON representation of all the plugins limits
        HTTP/200 if OK
        HTTP/400 if plugin is not found
        HTTP/404 if others error
        """
        response.content_type = 'application/json; charset=utf-8'

        try:
            # Get the JSON value of the stat limits
            limits = json_dumps(self.stats.getAllLimitsAsDict())
        except Exception as e:
            abort(404, "Cannot get limits (%s)" % (str(e)))
        return limits

    @compress
    def _api_all_views(self):
        """Glances API RESTful implementation.

        Return the JSON representation of all the plugins views
        HTTP/200 if OK
        HTTP/400 if plugin is not found
        HTTP/404 if others error
        """
        response.content_type = 'application/json; charset=utf-8'

        try:
            # Get the JSON value of the stat view
            limits = json_dumps(self.stats.getAllViewsAsDict())
        except Exception as e:
            abort(404, "Cannot get views (%s)" % (str(e)))
        return limits

    @compress
    def _api(self, plugin):
        """Glances API RESTful implementation.

        Return the JSON representation of a given plugin
        HTTP/200 if OK
        HTTP/400 if plugin is not found
        HTTP/404 if others error
        """
        response.content_type = 'application/json; charset=utf-8'

        if plugin not in self.plugins_list:
            abort(400, "Unknown plugin %s (available plugins: %s)" % (plugin, self.plugins_list))

        # Update the stat
        self.__update__()

        try:
            # Get the JSON value of the stat ID
            statval = self.stats.get_plugin(plugin).get_stats()
        except Exception as e:
            abort(404, "Cannot get plugin %s (%s)" % (plugin, str(e)))

        return statval

    @compress
    def _api_history(self, plugin, nb=0):
        """Glances API RESTful implementation.

        Return the JSON representation of a given plugin history
        Limit to the last nb items (all if nb=0)
        HTTP/200 if OK
        HTTP/400 if plugin is not found
        HTTP/404 if others error
        """
        response.content_type = 'application/json; charset=utf-8'

        if plugin not in self.plugins_list:
            abort(400, "Unknown plugin %s (available plugins: %s)" % (plugin, self.plugins_list))

        # Update the stat
        self.__update__()

        try:
            # Get the JSON value of the stat ID
            statval = self.stats.get_plugin(plugin).get_stats_history(nb=int(nb))
        except Exception as e:
            abort(404, "Cannot get plugin history %s (%s)" % (plugin, str(e)))
        return statval

    @compress
    def _api_limits(self, plugin):
        """Glances API RESTful implementation.

        Return the JSON limits of a given plugin
        HTTP/200 if OK
        HTTP/400 if plugin is not found
        HTTP/404 if others error
        """
        response.content_type = 'application/json; charset=utf-8'

        if plugin not in self.plugins_list:
            abort(400, "Unknown plugin %s (available plugins: %s)" % (plugin, self.plugins_list))

        # Update the stat
        # self.__update__()

        try:
            # Get the JSON value of the stat limits
            ret = self.stats.get_plugin(plugin).limits
        except Exception as e:
            abort(404, "Cannot get limits for plugin %s (%s)" % (plugin, str(e)))
        return ret

    @compress
    def _api_views(self, plugin):
        """Glances API RESTful implementation.

        Return the JSON views of a given plugin
        HTTP/200 if OK
        HTTP/400 if plugin is not found
        HTTP/404 if others error
        """
        response.content_type = 'application/json; charset=utf-8'

        if plugin not in self.plugins_list:
            abort(400, "Unknown plugin %s (available plugins: %s)" % (plugin, self.plugins_list))

        # Update the stat
        # self.__update__()

        try:
            # Get the JSON value of the stat views
            ret = self.stats.get_plugin(plugin).get_views()
        except Exception as e:
            abort(404, "Cannot get views for plugin %s (%s)" % (plugin, str(e)))
        return ret

    # No compression see issue #1228
    # @compress
    def _api_itemvalue(self, plugin, item, value=None, history=False, nb=0):
        """Father method for _api_item and _api_value."""
        response.content_type = 'application/json; charset=utf-8'

        if plugin not in self.plugins_list:
            abort(400, "Unknown plugin %s (available plugins: %s)" % (plugin, self.plugins_list))

        # Update the stat
        self.__update__()

        if value is None:
            if history:
                ret = self.stats.get_plugin(plugin).get_stats_history(item, nb=int(nb))
            else:
                ret = self.stats.get_plugin(plugin).get_stats_item(item)

            if ret is None:
                abort(404, "Cannot get item %s%s in plugin %s" % (item, 'history ' if history else '', plugin))
        else:
            if history:
                # Not available
                ret = None
            else:
                ret = self.stats.get_plugin(plugin).get_stats_value(item, value)

            if ret is None:
                abort(
                    404, "Cannot get item %s(%s=%s) in plugin %s" % ('history ' if history else '', item, value, plugin)
                )

        return ret

    @compress
    def _api_item(self, plugin, item):
        """Glances API RESTful implementation.

        Return the JSON representation of the couple plugin/item
        HTTP/200 if OK
        HTTP/400 if plugin is not found
        HTTP/404 if others error

        """
        return self._api_itemvalue(plugin, item)

    @compress
    def _api_item_history(self, plugin, item, nb=0):
        """Glances API RESTful implementation.

        Return the JSON representation of the couple plugin/history of item
        HTTP/200 if OK
        HTTP/400 if plugin is not found
        HTTP/404 if others error

        """
        return self._api_itemvalue(plugin, item, history=True, nb=int(nb))

    @compress
    def _api_value(self, plugin, item, value):
        """Glances API RESTful implementation.

        Return the process stats (dict) for the given item=value
        HTTP/200 if OK
        HTTP/400 if plugin is not found
        HTTP/404 if others error
        """
        return self._api_itemvalue(plugin, item, value)

    @compress
    def _api_config(self):
        """Glances API RESTful implementation.

        Return the JSON representation of the Glances configuration file
        HTTP/200 if OK
        HTTP/404 if others error
        """
        response.content_type = 'application/json; charset=utf-8'

        try:
            # Get the JSON value of the config' dict
            args_json = json_dumps(self.config.as_dict())
        except Exception as e:
            abort(404, "Cannot get config (%s)" % str(e))
        return args_json

    @compress
    def _api_config_item(self, item):
        """Glances API RESTful implementation.

        Return the JSON representation of the Glances configuration item
        HTTP/200 if OK
        HTTP/400 if item is not found
        HTTP/404 if others error
        """
        response.content_type = 'application/json; charset=utf-8'

        config_dict = self.config.as_dict()
        if item not in config_dict:
            abort(400, "Unknown configuration item %s" % item)

        try:
            # Get the JSON value of the config' dict
            args_json = json_dumps(config_dict[item])
        except Exception as e:
            abort(404, "Cannot get config item (%s)" % str(e))
        return args_json

    @compress
    def _api_args(self):
        """Glances API RESTful implementation.

        Return the JSON representation of the Glances command line arguments
        HTTP/200 if OK
        HTTP/404 if others error
        """
        response.content_type = 'application/json; charset=utf-8'

        try:
            # Get the JSON value of the args' dict
            # Use vars to convert namespace to dict
            # Source: https://docs.python.org/%s/library/functions.html#vars
            args_json = json_dumps(vars(self.args))
        except Exception as e:
            abort(404, "Cannot get args (%s)" % str(e))
        return args_json

    @compress
    def _api_args_item(self, item):
        """Glances API RESTful implementation.

        Return the JSON representation of the Glances command line arguments item
        HTTP/200 if OK
        HTTP/400 if item is not found
        HTTP/404 if others error
        """
        response.content_type = 'application/json; charset=utf-8'

        if item not in self.args:
            abort(400, "Unknown argument item %s" % item)

        try:
            # Get the JSON value of the args' dict
            # Use vars to convert namespace to dict
            # Source: https://docs.python.org/%s/library/functions.html#vars
            args_json = json_dumps(vars(self.args)[item])
        except Exception as e:
            abort(404, "Cannot get args item (%s)" % str(e))
        return args_json


class EnableCors(object):
    name = 'enable_cors'
    api = 2

    def apply(self, fn, context):
        def _enable_cors(*args, **kwargs):
            # set CORS headers
            response.headers['Access-Control-Allow-Origin'] = '*'
            response.headers['Access-Control-Allow-Methods'] = 'GET, POST, PUT, OPTIONS'
            response.headers[
                'Access-Control-Allow-Headers'
            ] = 'Origin, Accept, Content-Type, X-Requested-With, X-CSRF-Token'

            if request.method != 'OPTIONS':
                # actual request; reply with the actual response
                return fn(*args, **kwargs)

        return _enable_cors<|MERGE_RESOLUTION|>--- conflicted
+++ resolved
@@ -127,15 +127,10 @@
         if username == self.args.username:
             from glances.password import GlancesPassword
 
-<<<<<<< HEAD
-            pwd = GlancesPassword(username=username, config=self.config)
-            return pwd.check_password(self.args.password, pwd.sha256_hash(password))
-=======
             pwd = GlancesPassword(username=username,
                                   config=self.config)
             return pwd.check_password(self.args.password,
                                       pwd.get_hash(password))
->>>>>>> 5e983434
         else:
             return False
 
