.\" Man page generated from reStructuredText.
.
<<<<<<< HEAD
.TH "GLANCES" "1" "Sep 10, 2016" "2.7_" "Glances"
=======
.TH "GLANCES" "1" "May 12, 2016" "2.6.2" "Glances"
>>>>>>> 59788e91
.SH NAME
glances \- An eye on your system
.
.nr rst2man-indent-level 0
.
.de1 rstReportMargin
\\$1 \\n[an-margin]
level \\n[rst2man-indent-level]
level margin: \\n[rst2man-indent\\n[rst2man-indent-level]]
-
\\n[rst2man-indent0]
\\n[rst2man-indent1]
\\n[rst2man-indent2]
..
.de1 INDENT
.\" .rstReportMargin pre:
. RS \\$1
. nr rst2man-indent\\n[rst2man-indent-level] \\n[an-margin]
. nr rst2man-indent-level +1
.\" .rstReportMargin post:
..
.de UNINDENT
. RE
.\" indent \\n[an-margin]
.\" old: \\n[rst2man-indent\\n[rst2man-indent-level]]
.nr rst2man-indent-level -1
.\" new: \\n[rst2man-indent\\n[rst2man-indent-level]]
.in \\n[rst2man-indent\\n[rst2man-indent-level]]u
..
.SH SYNOPSIS
.sp
\fBglances\fP [OPTIONS]
.SH DESCRIPTION
.sp
\fBglances\fP is a cross\-platform curses\-based monitoring tool which aims
to present a maximum of information in a minimum of space, ideally to
fit in a classical 80x24 terminal or higher to have additional
information. It can adapt dynamically the displayed information
depending on the terminal size. It can also work in client/server mode.
Remote monitoring could be done via terminal or web interface.
.sp
\fBglances\fP is written in Python and uses the \fIpsutil\fP library to get
information from your system.
.SH OPTIONS
.SH COMMAND-LINE OPTIONS
.INDENT 0.0
.TP
.B \-h, \-\-help
show this help message and exit
.UNINDENT
.INDENT 0.0
.TP
.B \-V, \-\-version
show program\(aqs version number and exit
.UNINDENT
.INDENT 0.0
.TP
.B \-d, \-\-debug
enable debug mode
.UNINDENT
.INDENT 0.0
.TP
.B \-C CONF_FILE, \-\-config CONF_FILE
path to the configuration file
.UNINDENT
.INDENT 0.0
.TP
.B \-3, \-\-disable\-quicklook
disable quick look module
.UNINDENT
.INDENT 0.0
.TP
.B \-4, \-\-full\-quicklook
disable all but quick look and load
.UNINDENT
.INDENT 0.0
.TP
.B \-\-disable\-cpu
disable CPU module
.UNINDENT
.INDENT 0.0
.TP
.B \-\-disable\-mem
disable memory module
.UNINDENT
.INDENT 0.0
.TP
.B \-\-disable\-swap
disable swap module
.UNINDENT
.INDENT 0.0
.TP
.B \-\-disable\-load
disable load module
.UNINDENT
.INDENT 0.0
.TP
.B \-\-disable\-network
disable network module
.UNINDENT
.INDENT 0.0
.TP
.B \-\-disable\-ip
disable IP module
.UNINDENT
.INDENT 0.0
.TP
.B \-\-disable\-diskio
disable disk I/O module
.UNINDENT
.INDENT 0.0
.TP
.B \-\-disable\-fs
disable filesystem module
.UNINDENT
.INDENT 0.0
.TP
.B \-\-disable\-folder
disable folder module
.UNINDENT
.INDENT 0.0
.TP
.B \-\-disable\-irq
disable IRQ module
.UNINDENT
.INDENT 0.0
.TP
.B \-\-disable\-sensors
disable sensors module
.UNINDENT
.INDENT 0.0
.TP
.B \-\-disable\-hddtemp
disable HD temperature module
.UNINDENT
.INDENT 0.0
.TP
.B \-\-disable\-raid
disable RAID module
.UNINDENT
.INDENT 0.0
.TP
.B \-\-disable\-docker
disable Docker module
.UNINDENT
.INDENT 0.0
.TP
.B \-\-disable\-ports
disable Ports module
.UNINDENT
.INDENT 0.0
.TP
.B \-5, \-\-disable\-top
disable top menu (QuickLook, CPU, MEM, SWAP and LOAD)
.UNINDENT
.INDENT 0.0
.TP
.B \-2, \-\-disable\-left\-sidebar
disable network, disk I/O, FS and sensors modules (py3sensors lib
needed)
.UNINDENT
.INDENT 0.0
.TP
.B \-\-disable\-process
disable process module
.UNINDENT
.INDENT 0.0
.TP
.B \-\-disable\-amps
disable application monitoring process module
.UNINDENT
.INDENT 0.0
.TP
.B \-\-disable\-log
disable log module
.UNINDENT
.INDENT 0.0
.TP
.B \-\-disable\-bold
disable bold mode in the terminal
.UNINDENT
.INDENT 0.0
.TP
.B \-\-disable\-bg
disable background colors in the terminal
.UNINDENT
.INDENT 0.0
.TP
.B \-\-enable\-process\-extended
enable extended stats on top process
.UNINDENT
.INDENT 0.0
.TP
.B \-\-enable\-history
enable the history mode (matplotlib lib needed)
.UNINDENT
.INDENT 0.0
.TP
.B \-\-path\-history PATH_HISTORY
set the export path for graph history
.UNINDENT
.INDENT 0.0
.TP
.B \-\-export\-csv EXPORT_CSV
export stats to a CSV file
.UNINDENT
.INDENT 0.0
.TP
.B \-\-export\-influxdb
export stats to an InfluxDB server (influxdb lib needed)
.UNINDENT
.INDENT 0.0
.TP
.B \-\-export\-cassandra
export stats to a Cassandra/Scylla server (cassandra lib needed)
.UNINDENT
.INDENT 0.0
.TP
.B \-\-export\-opentsdb
export stats to an OpenTSDB server (potsdb lib needed)
.UNINDENT
.INDENT 0.0
.TP
.B \-\-export\-statsd
export stats to a StatsD server (statsd lib needed)
.UNINDENT
.INDENT 0.0
.TP
.B \-\-export\-rabbitmq
export stats to RabbitMQ broker (pika lib needed)
.UNINDENT
.INDENT 0.0
.TP
.B \-\-export\-riemann
export stats to Riemann server (bernhard lib needed)
.UNINDENT
.INDENT 0.0
.TP
.B \-\-export\-elasticsearch
export stats to an Elasticsearch server (elasticsearch lib needed)
.UNINDENT
.INDENT 0.0
.TP
.B \-c CLIENT, \-\-client CLIENT
connect to a Glances server by IPv4/IPv6 address or hostname
.UNINDENT
.INDENT 0.0
.TP
.B \-s, \-\-server
run Glances in server mode
.UNINDENT
.INDENT 0.0
.TP
.B \-\-browser
start the client browser (list of servers)
.UNINDENT
.INDENT 0.0
.TP
.B \-\-disable\-autodiscover
disable autodiscover feature
.UNINDENT
.INDENT 0.0
.TP
.B \-p PORT, \-\-port PORT
define the client/server TCP port [default: 61209]
.UNINDENT
.INDENT 0.0
.TP
.B \-B BIND_ADDRESS, \-\-bind BIND_ADDRESS
bind server to the given IPv4/IPv6 address or hostname
.UNINDENT
.INDENT 0.0
.TP
.B \-\-username
define a client/server username
.UNINDENT
.INDENT 0.0
.TP
.B \-\-password
define a client/server password
.UNINDENT
.INDENT 0.0
.TP
.B \-\-snmp\-community SNMP_COMMUNITY
SNMP community
.UNINDENT
.INDENT 0.0
.TP
.B \-\-snmp\-port SNMP_PORT
SNMP port
.UNINDENT
.INDENT 0.0
.TP
.B \-\-snmp\-version SNMP_VERSION
SNMP version (1, 2c or 3)
.UNINDENT
.INDENT 0.0
.TP
.B \-\-snmp\-user SNMP_USER
SNMP username (only for SNMPv3)
.UNINDENT
.INDENT 0.0
.TP
.B \-\-snmp\-auth SNMP_AUTH
SNMP authentication key (only for SNMPv3)
.UNINDENT
.INDENT 0.0
.TP
.B \-\-snmp\-force
force SNMP mode
.UNINDENT
.INDENT 0.0
.TP
.B \-t TIME, \-\-time TIME
set refresh time in seconds [default: 3 sec]
.UNINDENT
.INDENT 0.0
.TP
.B \-w, \-\-webserver
run Glances in web server mode (bottle lib needed)
.UNINDENT
.INDENT 0.0
.TP
.B \-q, \-\-quiet
do not display the curses interface
.UNINDENT
.INDENT 0.0
.TP
.B \-f PROCESS_FILTER, \-\-process\-filter PROCESS_FILTER
set the process filter pattern (regular expression)
.UNINDENT
.INDENT 0.0
.TP
.B \-\-process\-short\-name
force short name for processes name
.UNINDENT
.INDENT 0.0
.TP
.B \-0, \-\-disable\-irix
task\(aqs CPU usage will be divided by the total number of CPUs
.UNINDENT
.INDENT 0.0
.TP
.B \-\-hide\-kernel\-threads
hide kernel threads in process list
.UNINDENT
.INDENT 0.0
.TP
.B \-\-tree
display processes as a tree
.UNINDENT
.INDENT 0.0
.TP
.B \-b, \-\-byte
display network rate in byte per second
.UNINDENT
.INDENT 0.0
.TP
.B \-\-diskio\-show\-ramfs
show RAM FS in the DiskIO plugin
.UNINDENT
.INDENT 0.0
.TP
.B \-\-diskio\-iops
show I/O per second in the DiskIO plugin
.UNINDENT
.INDENT 0.0
.TP
.B \-\-fahrenheit
display temperature in Fahrenheit (default is Celsius)
.UNINDENT
.INDENT 0.0
.TP
.B \-1, \-\-percpu
start Glances in per CPU mode
.UNINDENT
.INDENT 0.0
.TP
.B \-\-fs\-free\-space
display FS free space instead of used
.UNINDENT
.INDENT 0.0
.TP
.B \-\-theme\-white
optimize display colors for white background
.UNINDENT
.SH INTERACTIVE COMMANDS
.sp
The following commands (key pressed) are supported while in Glances:
.INDENT 0.0
.TP
.B \fBENTER\fP
Set the process filter
.sp
\fBNote\fP: on OS X, please use \fBCTRL\-H\fP to delete
filter.
.sp
Filter is a regular expression pattern:
.INDENT 7.0
.IP \(bu 2
\fBgnome\fP: matches all processes starting with the \fBgnome\fP
string
.IP \(bu 2
\fB\&.*gnome.*\fP: matches all processes containing the \fBgnome\fP
string
.UNINDENT
.TP
.B \fBa\fP
Sort process list automatically
.INDENT 7.0
.IP \(bu 2
If CPU \fB>70%\fP, sort processes by CPU usage
.IP \(bu 2
If MEM \fB>70%\fP, sort processes by MEM usage
.IP \(bu 2
If CPU iowait \fB>60%\fP, sort processes by I/O read and write
.UNINDENT
.TP
.B \fBA\fP
Enable/disable Application Monitoring Process
.TP
.B \fBb\fP
Switch between bit/s or Byte/s for network I/O
.TP
.B \fBB\fP
View disk I/O counters per second
.TP
.B \fBc\fP
Sort processes by CPU usage
.TP
.B \fBd\fP
Show/hide disk I/O stats
.TP
.B \fBD\fP
Enable/disable Docker stats
.TP
.B \fBe\fP
Enable/disable top extended stats
.TP
.B \fBE\fP
Erase current process filter
.TP
.B \fBf\fP
Show/hide file system and folder monitoring stats
.TP
.B \fBF\fP
Switch between file system used and free space
.TP
.B \fBg\fP
Generate graphs for current history
.TP
.B \fBh\fP
Show/hide the help screen
.TP
.B \fBi\fP
Sort processes by I/O rate
.TP
.B \fBI\fP
Show/hide IP module
.TP
.B \fBl\fP
Show/hide log messages
.TP
.B \fBm\fP
Sort processes by MEM usage
.TP
.B \fBM\fP
Reset processes summary min/max
.TP
.B \fBn\fP
Show/hide network stats
.TP
.B \fBp\fP
Sort processes by name
.TP
.B \fBq|ESC\fP
Quit the current Glances session
.TP
.B \fBQ\fP
Show/hide IRQ module
.TP
.B \fBr\fP
Reset history
.TP
.B \fBR\fP
Show/hide RAID plugin
.TP
.B \fBs\fP
Show/hide sensors stats
.TP
.B \fBt\fP
Sort process by CPU times (TIME+)
.TP
.B \fBT\fP
View network I/O as combination
.TP
.B \fBu\fP
Sort processes by USER
.TP
.B \fBU\fP
View cumulative network I/O
.TP
.B \fBw\fP
Delete finished warning log messages
.TP
.B \fBx\fP
Delete finished warning and critical log messages
.TP
.B \fBz\fP
Show/hide processes stats
.TP
.B \fB0\fP
Enable/disable Irix/Solaris mode
.sp
Task\(aqs CPU usage will be divided by the total number of CPUs
.TP
.B \fB1\fP
Switch between global CPU and per\-CPU stats
.TP
.B \fB2\fP
Enable/disable left sidebar
.TP
.B \fB3\fP
Enable/disable the quick look module
.TP
.B \fB4\fP
Enable/disable all but quick look and load module
.TP
.B \fB5\fP
Enable/disable top menu (QuickLook, CPU, MEM, SWAP and LOAD)
.TP
.B \fB/\fP
Switch between process command line or command name
.UNINDENT
.sp
In the Glances client browser (accessible through the \fB\-\-browser\fP
command line argument):
.INDENT 0.0
.TP
.B \fBENTER\fP
Run the selected server
.TP
.B \fBUP\fP
Up in the servers list
.TP
.B \fBDOWN\fP
Down in the servers list
.TP
.B \fBq|ESC\fP
Quit Glances
.UNINDENT
.SH EXAMPLES
.sp
Monitor local machine (standalone mode):
.INDENT 0.0
.INDENT 3.5
$ glances
.UNINDENT
.UNINDENT
.sp
Monitor local machine with the web interface (Web UI):
.INDENT 0.0
.INDENT 3.5
$ glances \-w
.UNINDENT
.UNINDENT
.sp
Monitor local machine and export stats to a CSV file:
.INDENT 0.0
.INDENT 3.5
$ glances \-\-export\-csv
.UNINDENT
.UNINDENT
.sp
Monitor local machine and export stats to a InfluxDB server with 5s
refresh time (also possible to export to OpenTSDB, Cassandra, Statsd,
ElasticSearch, RabbitMQ and Riemann):
.INDENT 0.0
.INDENT 3.5
$ glances \-t 5 \-\-export\-influxdb
.UNINDENT
.UNINDENT
.sp
Start a Glances server (server mode):
.INDENT 0.0
.INDENT 3.5
$ glances \-s
.UNINDENT
.UNINDENT
.sp
Connect Glances to a Glances server (client mode):
.INDENT 0.0
.INDENT 3.5
$ glances \-c <ip_server>
.UNINDENT
.UNINDENT
.sp
Connect to a Glances server and export stats to a StatsD server:
.INDENT 0.0
.INDENT 3.5
$ glances \-c <ip_server> \-\-export\-statsd
.UNINDENT
.UNINDENT
.sp
Start the client browser (browser mode):
.INDENT 0.0
.INDENT 3.5
$ glances \-\-browser
.UNINDENT
.UNINDENT
.SH AUTHOR
.sp
Nicolas Hennion aka Nicolargo <\fI\%contact@nicolargo.com\fP>
.SH COPYRIGHT
2016, Nicolas Hennion
.\" Generated by docutils manpage writer.
.<|MERGE_RESOLUTION|>--- conflicted
+++ resolved
@@ -1,10 +1,6 @@
 .\" Man page generated from reStructuredText.
 .
-<<<<<<< HEAD
-.TH "GLANCES" "1" "Sep 10, 2016" "2.7_" "Glances"
-=======
-.TH "GLANCES" "1" "May 12, 2016" "2.6.2" "Glances"
->>>>>>> 59788e91
+.TH "GLANCES" "1" "Sep 10, 2016" "2.7" "Glances"
 .SH NAME
 glances \- An eye on your system
 .
